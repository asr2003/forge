use std::sync::Arc;

use derive_setters::Setters;
use forge_domain::{
    Context, ContextMessage, FinishReason, ModelId, ResultStream, Role, ToolCall, ToolCallFull,
    ToolName, ToolResult, ToolService,
};
use forge_provider::ProviderService;
use serde::Serialize;
use tokio_stream::wrappers::ReceiverStream;
use tokio_stream::StreamExt;

use super::system_prompt_service::SystemPromptService;
use super::user_prompt_service::UserPromptService;
use super::{ConversationId, Service};
<<<<<<< HEAD
use crate::prompts::Agent;
use crate::{Errata, Result};
=======
use crate::{Errata, Error, Result};
>>>>>>> aec16781

pub struct Request {
    content: String,
    model: ModelId,
    #[allow(dead_code)]
    conversation_id: ConversationId,
    agent: Agent,
}

impl Request {
    pub fn with_agent(self, agent: Agent) -> Self {
        Self { agent, ..self }
    }
}

impl From<ChatRequest> for Request {
    fn from(request: ChatRequest) -> Self {
        Self {
            content: request.content,
            model: request.model,
            conversation_id: request
                .conversation_id
                .expect("`conversation_id` is expected to be present."),
            agent: Agent::default(),
        }
    }
}

#[async_trait::async_trait]
pub trait ChatService: Send + Sync {
<<<<<<< HEAD
    async fn chat(&self, prompt: Request, context: Context) -> Result<UStream<ChatResponse>>;
=======
    async fn chat(
        &self,
        prompt: ChatRequest,
        context: Context,
    ) -> ResultStream<ChatResponse, Error>;
>>>>>>> aec16781
}

impl Service {
    pub fn chat_service(
        provider: Arc<dyn ProviderService>,
        system_prompt: Arc<dyn SystemPromptService>,
        tool: Arc<dyn ToolService>,
        user_prompt: Arc<dyn UserPromptService>,
    ) -> impl ChatService {
        Live::new(provider, system_prompt, tool, user_prompt)
    }
}

#[derive(Clone)]
struct Live {
    provider: Arc<dyn ProviderService>,
    system_prompt: Arc<dyn SystemPromptService>,
    tool: Arc<dyn ToolService>,
    user_prompt: Arc<dyn UserPromptService>,
}

impl Live {
    fn new(
        provider: Arc<dyn ProviderService>,
        system_prompt: Arc<dyn SystemPromptService>,
        tool: Arc<dyn ToolService>,
        user_prompt: Arc<dyn UserPromptService>,
    ) -> Self {
        Self { provider, system_prompt, tool, user_prompt }
    }

    /// Executes the chat workflow until the task is complete.
    async fn chat_workflow(
        &self,
        mut request: Context,
        tx: tokio::sync::mpsc::Sender<Result<ChatResponse>>,
    ) -> Result<()> {
        loop {
            let mut tool_call_parts = Vec::new();
            let mut some_tool_call = None;
            let mut some_tool_result = None;
            let mut assistant_message_content = String::new();

            let mut response = self.provider.chat(request.clone()).await?;

            while let Some(chunk) = response.next().await {
                let message = chunk?;

                if let Some(ref content) = message.content {
                    if !content.is_empty() {
                        assistant_message_content.push_str(content.as_str());
                        tx.send(Ok(ChatResponse::Text(content.as_str().to_string())))
                            .await
                            .unwrap();
                    }
                }

                if !message.tool_call.is_empty() {
                    if let Some(ToolCall::Part(tool_part)) = message.tool_call.first() {
                        if tool_call_parts.is_empty() {
                            // very first instance where we found a tool call.
                            if let Some(tool_name) = &tool_part.name {
                                tx.send(Ok(ChatResponse::ToolCallDetected(tool_name.clone())))
                                    .await
                                    .unwrap();
                            }
                        }
                        tool_call_parts.push(tool_part.clone());
                    }
                }

                if let Some(FinishReason::ToolCalls) = message.finish_reason {
                    // TODO: drop clone from here.
                    let tool_call = ToolCallFull::try_from_parts(&tool_call_parts)?;
                    some_tool_call = Some(tool_call.clone());

                    tx.send(Ok(ChatResponse::ToolCallStart(tool_call.clone())))
                        .await
                        .unwrap();

                    let tool_result = self.tool.call(tool_call).await;

                    some_tool_result = Some(tool_result.clone());

                    // send the tool use end message.
                    tx.send(Ok(ChatResponse::ToolCallEnd(tool_result)))
                        .await
                        .unwrap();
                }
            }

            request = request.add_message(ContextMessage::assistant(
                assistant_message_content.clone(),
                some_tool_call,
            ));

            tx.send(Ok(ChatResponse::ModifyContext(request.clone())))
                .await
                .unwrap();

            if let Some(tool_result) = some_tool_result {
                request = request.add_message(ContextMessage::ToolMessage(tool_result));
                tx.send(Ok(ChatResponse::ModifyContext(request.clone())))
                    .await
                    .unwrap();
            } else {
                break Ok(());
            }
        }
    }
}

#[async_trait::async_trait]
impl ChatService for Live {
<<<<<<< HEAD
    async fn chat(&self, chat: Request, request: Context) -> Result<UStream<ChatResponse>> {
        let prompt_paths = chat.agent.prompt_path();
        let system_prompt = self
            .system_prompt
            .get_system_prompt(prompt_paths.system(), &chat.model)
            .await?;
        let user_prompt = self
            .user_prompt
            .get_user_prompt(prompt_paths.user(), &chat.content)
            .await?;
        let (tx, rx) = tokio::sync::mpsc::channel::<ChatResponse>(1);
=======
    async fn chat(&self, chat: ChatRequest, request: Context) -> ResultStream<ChatResponse, Error> {
        let system_prompt = self.system_prompt.get_system_prompt(&chat.model).await?;
        let user_prompt = self.user_prompt.get_user_prompt(&chat.content).await?;
        let (tx, rx) = tokio::sync::mpsc::channel(1);
>>>>>>> aec16781

        let request = request
            .set_system_message(system_prompt)
            .add_message(ContextMessage::user(user_prompt))
            .tools(self.tool.list())
            .model(chat.model);

        let that = self.clone();

        tokio::spawn(async move {
            // TODO: simplify this match.
            match that.chat_workflow(request, tx.clone()).await {
                Ok(_) => {}
                Err(e) => tx.send(Err(e)).await.unwrap(),
            };

            tx.send(Ok(ChatResponse::Complete)).await.unwrap();

            drop(tx);
        });

        Ok(Box::pin(ReceiverStream::new(rx)))
    }
}

#[derive(Debug, serde::Deserialize, Clone, Setters)]
#[setters(into)]
pub struct ChatRequest {
    pub content: String,
    pub model: ModelId,
    pub conversation_id: Option<ConversationId>,
}

/// Events that are emitted by the agent for external consumption. This includes
/// events for all internal state changes.
#[derive(Debug, Clone, Serialize, PartialEq, derive_more::From)]
#[serde(rename_all = "camelCase")]
pub enum ChatResponse {
    #[from(ignore)]
    Text(String),
    ToolCallDetected(ToolName),
    ToolCallStart(ToolCallFull),
    ToolCallEnd(ToolResult),
    ConversationStarted {
        conversation_id: ConversationId,
        title: String,
    },
    ModifyContext(Context),
    Complete,
    Error(Errata),
}

#[derive(Default, Debug, Clone, Serialize)]
pub struct ConversationHistory {
    pub messages: Vec<ChatResponse>,
}

impl From<Context> for ConversationHistory {
    fn from(request: Context) -> Self {
        let messages = request
            .messages
            .iter()
            .filter(|message| match message {
                ContextMessage::ContentMessage(content) => content.role != Role::System,
                ContextMessage::ToolMessage(_) => true,
            })
            .flat_map(|message| match message {
                ContextMessage::ContentMessage(content) => {
                    let mut messages = vec![ChatResponse::Text(content.content.clone())];
                    if let Some(tool_call) = &content.tool_call {
                        messages.push(ChatResponse::ToolCallStart(tool_call.clone()));
                    }
                    messages
                }
                ContextMessage::ToolMessage(result) => {
                    vec![ChatResponse::ToolCallEnd(result.clone())]
                }
            })
            .collect();
        Self { messages }
    }
}

#[cfg(test)]
mod tests {
    use std::sync::{Arc, Mutex};
    use std::vec;

    use derive_setters::Setters;
    use forge_domain::{
        ChatCompletionMessage, Content, Context, ContextMessage, FinishReason, ModelId,
        ToolCallFull, ToolCallId, ToolCallPart, ToolDefinition, ToolName, ToolResult, ToolService,
    };
    use pretty_assertions::assert_eq;
    use serde_json::{json, Value};
    use tokio_stream::StreamExt;

    use super::{ChatRequest, Live, Request};
    use crate::prompts::Agent;
    use crate::service::chat_service::ChatService;
    use crate::service::tests::{TestProvider, TestSystemPrompt};
    use crate::service::user_prompt_service::tests::TestUserPrompt;
    use crate::service::{ChatResponse, ConversationId};

    impl ChatRequest {
        pub fn new(content: impl ToString) -> ChatRequest {
            ChatRequest {
                content: content.to_string(),
                model: ModelId::default(),
                conversation_id: None,
            }
        }
    }

    struct TestToolService {
        result: Mutex<Vec<Value>>,
        tool_definitions: Vec<ToolDefinition>,
        usage_prompt: String,
    }

    impl TestToolService {
        pub fn new(mut result: Vec<Value>) -> Self {
            // Reversing so that we can pop the values in the order they were added.
            result.reverse();
            Self {
                result: Mutex::new(result),
                tool_definitions: vec![],
                usage_prompt: "".to_string(),
            }
        }
    }

    #[async_trait::async_trait]
    impl ToolService for TestToolService {
        async fn call(&self, call: ToolCallFull) -> ToolResult {
            let mut result = self.result.lock().unwrap();

            if let Some(value) = result.pop() {
                ToolResult::from(call).content(value)
            } else {
                ToolResult::from(call).content(json!({"error": "No tool call is available"}))
            }
        }

        fn list(&self) -> Vec<ToolDefinition> {
            self.tool_definitions.clone()
        }

        fn usage_prompt(&self) -> String {
            self.usage_prompt.clone()
        }
    }

    #[derive(Default, Setters)]
    #[setters(into, strip_option)]
    struct Fixture {
        tools: Vec<Value>,
        assistant_responses: Vec<Vec<ChatCompletionMessage>>,
        system_prompt: String,
    }

    impl Fixture {
        pub async fn run(&self, request: Request) -> TestResult {
            let provider =
                Arc::new(TestProvider::default().with_messages(self.assistant_responses.clone()));
            let system_prompt_message = if self.system_prompt.is_empty() {
                "Do everything that the user says"
            } else {
                self.system_prompt.as_str()
            };
            let system_prompt = Arc::new(TestSystemPrompt::new(system_prompt_message));
            let tool = Arc::new(TestToolService::new(self.tools.clone()));
            let user_prompt = Arc::new(TestUserPrompt);
            let chat = Live::new(
                provider.clone(),
                system_prompt.clone(),
                tool.clone(),
                user_prompt.clone(),
            );

            let messages = chat
                .chat(request, Context::default())
                .await
                .unwrap()
                .collect::<Vec<_>>()
                .await
                .into_iter()
                .map(|message| message.unwrap())
                .collect::<Vec<_>>();

            let llm_calls = provider.get_calls();

            TestResult { messages, llm_calls }
        }
    }

    struct TestResult {
        messages: Vec<ChatResponse>,
        llm_calls: Vec<Context>,
    }

    #[tokio::test]
    async fn test_messages() {
        let actual = Fixture::default()
            .assistant_responses(vec![vec![ChatCompletionMessage::assistant(Content::full(
                "Yes sure, tell me what you need.",
            ))]])
            .run(
                ChatRequest::new("Hello can you help me?")
                    .conversation_id(ConversationId::new("5af97419-0277-410a-8ca6-0e2a252152c5"))
                    .into(),
            )
            .await
            .messages
            .into_iter()
            .filter(|msg| !matches!(msg, ChatResponse::ModifyContext { .. }))
            .collect::<Vec<_>>();

        let expected = vec![
            ChatResponse::Text("Yes sure, tell me what you need.".to_string()),
            ChatResponse::Complete,
        ];
        assert_eq!(&actual, &expected);
    }

    #[tokio::test]
    async fn test_modify_context_count() {
        let mock_llm_responses = vec![
            // First tool call
            vec![
                ChatCompletionMessage::default()
                    .content_part("Let's use foo tool first")
                    .add_tool_call(
                        ToolCallPart::default()
                            .name(ToolName::new("foo"))
                            .arguments_part(r#"{"foo": 1,"#)
                            .call_id(ToolCallId::new("tool_call_001")),
                    ),
                ChatCompletionMessage::default()
                    .add_tool_call(ToolCallPart::default().arguments_part(r#""bar": 2}"#)),
                ChatCompletionMessage::default()
                    .content_part("")
                    .finish_reason(FinishReason::ToolCalls),
            ],
            // Second tool call
            vec![
                ChatCompletionMessage::default()
                    .content_part("Now let's use bar tool")
                    .add_tool_call(
                        ToolCallPart::default()
                            .name(ToolName::new("bar"))
                            .arguments_part(r#"{"x": 100,"#)
                            .call_id(ToolCallId::new("tool_call_002")),
                    ),
                ChatCompletionMessage::default()
                    .add_tool_call(ToolCallPart::default().arguments_part(r#""y": 200}"#)),
                ChatCompletionMessage::default()
                    .content_part("")
                    .finish_reason(FinishReason::ToolCalls),
            ],
            // Final completion message
            vec![ChatCompletionMessage::default()
                .content_part("All tools have been used successfully.")],
        ];

        let actual = Fixture::default()
            .assistant_responses(mock_llm_responses)
            .tools(vec![
                json!({"result": "foo tool called"}),
                json!({"result": "bar tool called"}),
            ])
            .run(
                ChatRequest::new("Hello can you help me?")
                    .conversation_id(ConversationId::new("5af97419-0277-410a-8ca6-0e2a252152c5"))
                    .into(),
            )
            .await
            .messages
            .into_iter()
            .filter(|msg| matches!(msg, ChatResponse::ModifyContext { .. }))
            .count();

        // Expected ModifyContext events:
        // 1. After first assistant message with foo tool_call
        // 2. After foo tool_result
        // 3. After second assistant message with bar tool_call
        // 4. After bar tool_result
        // 5. After final completion message
        assert_eq!(actual, 5);
    }

    #[tokio::test]
    async fn test_llm_calls_with_system_prompt() {
        let actual = Fixture::default()
            .system_prompt("Do everything that the user says")
            .run(
                ChatRequest::new("Hello can you help me?")
                    .conversation_id(ConversationId::new("5af97419-0277-410a-8ca6-0e2a252152c5"))
                    .into(),
            )
            .await
            .llm_calls;

        let expected = vec![
            //
            Context::default()
                .add_message(ContextMessage::system("Do everything that the user says"))
                .add_message(ContextMessage::user("<task>Hello can you help me?</task>")),
        ];

        assert_eq!(actual, expected)
    }

    #[tokio::test]
    async fn test_messages_with_tool_call() {
        let mock_llm_responses = vec![
            vec![
                ChatCompletionMessage::default()
                    .content_part("Let's use foo tool")
                    .add_tool_call(
                        ToolCallPart::default()
                            .name(ToolName::new("foo"))
                            .arguments_part(r#"{"foo": 1,"#)
                            .call_id(ToolCallId::new("too_call_001")),
                    ),
                ChatCompletionMessage::default()
                    .add_tool_call(ToolCallPart::default().arguments_part(r#""bar": 2}"#)),
                // IMPORTANT: the last message has an empty string in content
                ChatCompletionMessage::default()
                    .content_part("")
                    .finish_reason(FinishReason::ToolCalls),
            ],
            vec![ChatCompletionMessage::default()
                .content_part("Task is complete, let me know if you need anything else.")],
        ];
        let actual = Fixture::default()
            .assistant_responses(mock_llm_responses)
            .tools(vec![json!({"a": 100, "b": 200})])
            .run(
                ChatRequest::new("Hello can you help me?")
                    .conversation_id(ConversationId::new("5af97419-0277-410a-8ca6-0e2a252152c5"))
                    .into(),
            )
            .await
            .messages
            .into_iter()
            .filter(|msg| !matches!(msg, ChatResponse::ModifyContext { .. }))
            .collect::<Vec<_>>();

        let expected = vec![
            ChatResponse::Text("Let's use foo tool".to_string()),
            ChatResponse::ToolCallDetected(ToolName::new("foo")),
            ChatResponse::ToolCallStart(
                ToolCallFull::new(ToolName::new("foo"))
                    .arguments(json!({"foo": 1, "bar": 2}))
                    .call_id(ToolCallId::new("too_call_001")),
            ),
            ChatResponse::ToolCallEnd(
                ToolResult::new(ToolName::new("foo"))
                    .content(json!({"a": 100, "b": 200}))
                    .call_id(ToolCallId::new("too_call_001")),
            ),
            ChatResponse::Text(
                "Task is complete, let me know if you need anything else.".to_string(),
            ),
            ChatResponse::Complete,
        ];

        assert_eq!(&actual, &expected);
    }

    #[tokio::test]
    async fn test_modify_context_count_with_tool_call() {
        let mock_llm_responses = vec![
            vec![
                ChatCompletionMessage::default()
                    .content_part("Let's use foo tool")
                    .add_tool_call(
                        ToolCallPart::default()
                            .name(ToolName::new("foo"))
                            .arguments_part(r#"{"foo": 1,"#)
                            .call_id(ToolCallId::new("too_call_001")),
                    ),
                ChatCompletionMessage::default()
                    .add_tool_call(ToolCallPart::default().arguments_part(r#""bar": 2}"#)),
                ChatCompletionMessage::default()
                    .content_part("")
                    .finish_reason(FinishReason::ToolCalls),
            ],
            vec![ChatCompletionMessage::default()
                .content_part("Task is complete, let me know if you need anything else.")],
        ];
        let actual = Fixture::default()
            .assistant_responses(mock_llm_responses)
            .tools(vec![json!({"a": 100, "b": 200})])
            .run(
                ChatRequest::new("Hello can you help me?")
                    .conversation_id(ConversationId::new("5af97419-0277-410a-8ca6-0e2a252152c5"))
                    .into(),
            )
            .await
            .messages
            .into_iter()
            .filter(|msg| matches!(msg, ChatResponse::ModifyContext { .. }))
            .count();

        assert_eq!(actual, 3);
    }

    #[tokio::test]
    async fn test_llm_calls_with_tool() {
        let mock_llm_responses = vec![
            vec![
                ChatCompletionMessage::default()
                    .content_part("Let's use foo tool")
                    .add_tool_call(
                        ToolCallPart::default()
                            .name(ToolName::new("foo"))
                            .arguments_part(r#"{"foo": 1,"#)
                            .call_id(ToolCallId::new("too_call_001")),
                    ),
                ChatCompletionMessage::default()
                    .content_part("")
                    .add_tool_call(ToolCallPart::default().arguments_part(r#""bar": 2}"#)),
                // IMPORTANT: the last message has an empty string in content
                ChatCompletionMessage::default()
                    .content_part("")
                    .finish_reason(FinishReason::ToolCalls),
            ],
            vec![ChatCompletionMessage::default()
                .content_part("Task is complete, let me know how can i help you!")],
        ];

        let actual = Fixture::default()
            .assistant_responses(mock_llm_responses)
            .tools(vec![json!({"a": 100, "b": 200})])
            .run(
                ChatRequest::new("Hello can you use foo tool?")
                    .conversation_id(ConversationId::new("5af97419-0277-410a-8ca6-0e2a252152c5"))
                    .into(),
            )
            .await
            .llm_calls;

        let expected_llm_request_1 = Context::default()
            .set_system_message("Do everything that the user says")
            .add_message(ContextMessage::user(
                "<task>Hello can you use foo tool?</task>",
            ));

        let expected = vec![
            expected_llm_request_1.clone(),
            expected_llm_request_1
                .add_message(ContextMessage::assistant(
                    "Let's use foo tool",
                    Some(
                        ToolCallFull::new(ToolName::new("foo"))
                            .arguments(json!({"foo": 1, "bar": 2}))
                            .call_id(ToolCallId::new("too_call_001")),
                    ),
                ))
                .add_message(ContextMessage::ToolMessage(
                    ToolResult::new(ToolName::new("foo"))
                        .content(json!({"a": 100, "b": 200}))
                        .call_id(ToolCallId::new("too_call_001")),
                )),
        ];
        assert_eq!(actual, expected);
    }

    #[tokio::test]
    async fn test_title_generation() {
        let mock_llm_responses = vec![vec![ChatCompletionMessage::default()
            .content_part(
                "appropriate title for task is: <title>Fibonacci Sequence in Rust</title>",
            )
            .finish_reason(FinishReason::Stop)]];

        let actual = Fixture::default()
            .assistant_responses(mock_llm_responses)
            .run(
                Request::from(
                    ChatRequest::new("write an rust program to generate an fibo seq.")
                        .conversation_id(ConversationId::new(
                            "5af97419-0277-410a-8ca6-0e2a252152c5",
                        )),
                )
                .with_agent(Agent::TitleGenerator),
            )
            .await
            .messages
            .into_iter()
            .filter(|msg| !matches!(msg, ChatResponse::ModifyContext { .. }))
            .collect::<Vec<_>>();

        let expected = vec![
            ChatResponse::Text(
                "appropriate title for task is: <title>Fibonacci Sequence in Rust</title>"
                    .to_string(),
            ),
            ChatResponse::Complete,
        ];
        assert_eq!(actual, expected);
    }
}<|MERGE_RESOLUTION|>--- conflicted
+++ resolved
@@ -13,12 +13,8 @@
 use super::system_prompt_service::SystemPromptService;
 use super::user_prompt_service::UserPromptService;
 use super::{ConversationId, Service};
-<<<<<<< HEAD
 use crate::prompts::Agent;
-use crate::{Errata, Result};
-=======
 use crate::{Errata, Error, Result};
->>>>>>> aec16781
 
 pub struct Request {
     content: String,
@@ -49,15 +45,7 @@
 
 #[async_trait::async_trait]
 pub trait ChatService: Send + Sync {
-<<<<<<< HEAD
-    async fn chat(&self, prompt: Request, context: Context) -> Result<UStream<ChatResponse>>;
-=======
-    async fn chat(
-        &self,
-        prompt: ChatRequest,
-        context: Context,
-    ) -> ResultStream<ChatResponse, Error>;
->>>>>>> aec16781
+    async fn chat(&self, prompt: Request, context: Context) -> ResultStream<ChatResponse, Error>;
 }
 
 impl Service {
@@ -172,8 +160,7 @@
 
 #[async_trait::async_trait]
 impl ChatService for Live {
-<<<<<<< HEAD
-    async fn chat(&self, chat: Request, request: Context) -> Result<UStream<ChatResponse>> {
+    async fn chat(&self, chat: Request, request: Context) -> ResultStream<ChatResponse, Error> {
         let prompt_paths = chat.agent.prompt_path();
         let system_prompt = self
             .system_prompt
@@ -183,13 +170,7 @@
             .user_prompt
             .get_user_prompt(prompt_paths.user(), &chat.content)
             .await?;
-        let (tx, rx) = tokio::sync::mpsc::channel::<ChatResponse>(1);
-=======
-    async fn chat(&self, chat: ChatRequest, request: Context) -> ResultStream<ChatResponse, Error> {
-        let system_prompt = self.system_prompt.get_system_prompt(&chat.model).await?;
-        let user_prompt = self.user_prompt.get_user_prompt(&chat.content).await?;
         let (tx, rx) = tokio::sync::mpsc::channel(1);
->>>>>>> aec16781
 
         let request = request
             .set_system_message(system_prompt)
