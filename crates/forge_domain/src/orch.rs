--- conflicted
+++ resolved
@@ -189,10 +189,10 @@
         tool_call: &ToolCallFull,
     ) -> anyhow::Result<Option<ToolResult>> {
         if let Some(event) = DispatchEvent::parse(tool_call) {
+            // TODO: save the event in the workflow.
             self.send(agent_id, ChatResponse::Custom(event.clone()))
                 .await?;
             self.dispatch(&event).await?;
-            self.workflow.insert_event(event).await;
             Ok(None)
         } else {
             Ok(Some(self.app.tool_service().call(tool_call.clone()).await))
@@ -218,18 +218,9 @@
                         let input = DispatchEvent::new(input_key, summary.get());
                         self.init_agent(agent_id, &input).await?;
 
-<<<<<<< HEAD
-                        let value = self
-                            .workflow
-                            .get_event(output_key)
-                            .await
-                            .ok_or(Error::UndefinedVariable(output_key.to_string()))?
-                            .value;
-=======
-                        let value = self.get_event(output_key).await?;
->>>>>>> 032b2cd8
-
-                        summary.set(value);
+                        let event = self.get_event(output_key).await?;
+
+                        summary.set(event.value);
                     }
                 }
                 Transform::User { agent_id, output: output_key } => {
