--- conflicted
+++ resolved
@@ -24,22 +24,9 @@
         };
         let content = &self.tool_result.content;
         let tool_name = self.tool_call.name.as_str();
-<<<<<<< HEAD
-
-        writeln!(f, "---")?;
-        writeln!(f, "tool_name: {tool_name}")?;
-        if self.tool_result.is_error {
-            writeln!(f, "status: Failure")?;
-        }
-        writeln!(f, "---")?;
-
-        writeln!(f, "{}", self.tool_result.content())?;
-
-=======
         writeln!(f, r#"<forge_tool_result tool_name="{tool_name}">"#,)?;
         writeln!(f, r#"<{tag}>{content}</{tag}>"#,)?;
         writeln!(f, r#"</forge_tool_result>"#,)?;
->>>>>>> 05cdaa56
         Ok(())
     }
 }
