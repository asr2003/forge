--- conflicted
+++ resolved
@@ -19,11 +19,7 @@
             default_shell: if cfg!(windows) {
                 std::env::var("COMSPEC").ok().map(String::from)
             } else {
-<<<<<<< HEAD
-                std::env::var("SHELL").ok().map(String::from)
-=======
-                std::env::var("SHELL").unwrap_or("/bin/sh".to_string())
->>>>>>> 968ee77f
+                std::env::var("SHELL").ok().or(Some("/bin/sh".to_string()))
             },
             home: dirs::home_dir().map(|a| a.display().to_string()),
         }
@@ -38,10 +34,12 @@
     }
 }
 
-pub mod tests {
+#[cfg(test)]
+mod tests {
     use super::*;
 
     // use crate::default_ctx for unit test in the project.
+
     fn test_env() -> Environment {
         Environment {
             cwd: Some("/Users/test".into()),
