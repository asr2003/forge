--- conflicted
+++ resolved
@@ -163,35 +163,18 @@
         chat: forge_domain::ChatRequest,
         context: Context,
     ) -> ResultStream<ChatResponse, anyhow::Error> {
-<<<<<<< HEAD
         let context = if chat.content.is_none() {
             let user_prompt = self.user_prompt.get(&chat).await?;
             context.add_message(ContextMessage::user(user_prompt))
         } else {
             context
-=======
-        let system_prompt = self.system_prompt.get(&chat).await?;
-        let user_prompt = self.user_prompt.get(&chat).await?;
-
-        let tool_supported = self.provider.parameters(&chat.model).await?.tool_supported;
-
-        let context = if !tool_supported {
-            context
-                .set_first_system_message(system_prompt)
-                .add_message(ContextMessage::user(user_prompt))
-        } else {
-            context
-                .set_first_system_message(system_prompt)
-                .add_message(ContextMessage::user(user_prompt))
-                .tools(self.tool.list())
->>>>>>> 3c3c962d
         };
 
         let system_prompt = self.system_prompt.get(&chat).await?;
         let tool_supported = self.provider.parameters(&chat.model).await?.tool_supported;
 
         let context = context
-            .set_system_message(system_prompt)
+            .set_first_system_message(system_prompt)
             .tools(if !tool_supported {
                 vec![]
             } else {
