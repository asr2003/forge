--- conflicted
+++ resolved
@@ -47,32 +47,18 @@
 }
 
 impl Live {
-<<<<<<< HEAD
-    async fn new(cwd: PathBuf) -> Result<Self> {
-        let env = Service::environment_service(cwd).get().await?;
-        let cwd: String = env.cwd.clone();
-
-        let embedding_repository = Arc::new(Service::embedding_repository(&cwd).await?);
-
-        let provider = Arc::new(Service::provider_service(env.api_key.clone()));
-        let tool = Arc::new(Service::tool_service(embedding_repository.clone()));
-=======
     fn new(env: Environment, system_prompt: Option<PathBuf>) -> Result<Self> {
         let provider = Arc::new(Service::provider_service(env.api_key.clone()));
         let tool = Arc::new(Service::tool_service(&env));
->>>>>>> 3b66d5fd
         let file_read = Arc::new(Service::file_read_service());
+
 
         let system_prompt = Arc::new(Service::system_prompt(
             env.clone(),
             tool.clone(),
             provider.clone(),
             file_read.clone(),
-<<<<<<< HEAD
-            embedding_repository,
-=======
             system_prompt,
->>>>>>> 3b66d5fd
         ));
 
         let user_prompt = Arc::new(Service::user_prompt_service());
@@ -80,6 +66,7 @@
         // Create an owned String that will live for 'static
         let sqlite = Arc::new(Service::db_pool_service(env.db_path()));
 
+        let embedding_repository = Arc::new(Service::embedding_repository(sqlite.clone()));
         let conversation_repo = Arc::new(Service::conversation_repo(sqlite.clone()));
 
         let config_repo = Arc::new(Service::config_repo(sqlite.clone()));
