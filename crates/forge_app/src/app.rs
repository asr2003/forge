--- conflicted
+++ resolved
@@ -18,19 +18,12 @@
 ///   environment, file reading, vector indexing, and embedding.
 pub struct ForgeApp<F> {
     infra: Arc<F>,
-<<<<<<< HEAD
-    _tool_service: ForgeToolService,
-    _provider_service: ForgeProviderService,
-    _conversation_service: ForgeConversationService,
-    _prompt_service: ForgePromptService,
-    _chat_request: ForgeChatRequest,
-=======
     tool_service: ForgeToolService,
     provider_service: ForgeProviderService,
     conversation_service: ForgeConversationService,
     prompt_service: ForgeTemplateService,
+    chat_request: ForgeChatRequest,
     suggestion_service: Arc<ForgeSuggestionService<F>>,
->>>>>>> de978714
 }
 
 impl<F: Infrastructure> ForgeApp<F> {
@@ -38,19 +31,12 @@
         let suggestion_service = Arc::new(ForgeSuggestionService::new(infra.clone()));
         Self {
             infra: infra.clone(),
-<<<<<<< HEAD
-            _tool_service: ForgeToolService::new(infra.clone()),
-            _provider_service: ForgeProviderService::new(infra.clone()),
-            _conversation_service: ForgeConversationService::new(),
-            _prompt_service: ForgePromptService::new(),
-            _chat_request: ForgeChatRequest,
-=======
             tool_service: ForgeToolService::new(infra.clone(), suggestion_service.clone()),
             provider_service: ForgeProviderService::new(infra.clone()),
             conversation_service: ForgeConversationService::new(),
             prompt_service: ForgeTemplateService::new(),
+            chat_request: ForgeChatRequest,
             suggestion_service,
->>>>>>> de978714
         }
     }
 }
@@ -59,13 +45,9 @@
     type ToolService = ForgeToolService;
     type ProviderService = ForgeProviderService;
     type ConversationService = ForgeConversationService;
-<<<<<<< HEAD
-    type PromptService = ForgePromptService;
+    type PromptService = ForgeTemplateService;
     type ChatRequestService = ForgeChatRequest;
-=======
-    type PromptService = ForgeTemplateService;
     type SuggestionService = ForgeSuggestionService<F>;
->>>>>>> de978714
 
     fn tool_service(&self) -> &Self::ToolService {
         &self.tool_service
@@ -88,7 +70,7 @@
     }
 
     fn chat_request_service(&self) -> &Self::ChatRequestService {
-        &self._chat_request
+        &self.chat_request
     }
 }
 
