--- conflicted
+++ resolved
@@ -1,10 +1,7 @@
-<<<<<<< HEAD
 pub mod embeddings;
-=======
 mod env;
 mod mpsc_stream;
 mod prompts;
->>>>>>> 3b66d5fd
 mod repo;
 mod schema;
 mod service;
