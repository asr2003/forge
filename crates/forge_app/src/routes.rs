--- conflicted
+++ resolved
@@ -48,15 +48,11 @@
         &self.env
     }
 
-<<<<<<< HEAD
     pub async fn conversations(&self) -> Result<Vec<Conversation>> {
         self.api.conversations().await
     }
 
-    pub async fn chat(&self, chat: ChatRequest) -> ResultStream<ChatResponse, Error> {
-=======
     pub async fn chat(&self, chat: ChatRequest) -> ResultStream<ChatResponse, anyhow::Error> {
->>>>>>> a7134b3c
         self.api.chat(chat).await
     }
 
