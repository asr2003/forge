[package]
name = "forge"
version = "0.1.0"
edition = "2021"


[dependencies]
clap = { version = "4.5.23", features = ["derive"] }
forge_api = { path = "../forge_api" }
forge_walker = { path = "../forge_walker" }
forge_display = { path = "../forge_display" }
forge_tracker = { path = "../forge_tracker" }
tokio = { version = "1.0", features = ["full"] }
tokio-stream = "0.1.17"
colored = "3.0.0"
async-trait = "0.1"
<<<<<<< HEAD
=======
regex = "1.10.2"
strum = { version = "0.27", features = ["derive"] }
>>>>>>> c7c3d98a
anyhow = "1.0.95"
derive_setters = "0.1"
lazy_static = "1.4.0"
reedline = "0.38.0"
nu-ansi-term = "0.50.1"
tracing = "0.1.41"
tracing-appender = "0.2.3"
tracing-subscriber = { version = "0.3.19", features = ["env-filter", "json"] }
futures = "0.3.31"
base64 = "0.22.1"

[dev-dependencies]
insta = "1.34.0"
once_cell = "1.19.0"
pretty_assertions = "1.4.1"
tempfile = "3.9.0"<|MERGE_RESOLUTION|>--- conflicted
+++ resolved
@@ -14,11 +14,6 @@
 tokio-stream = "0.1.17"
 colored = "3.0.0"
 async-trait = "0.1"
-<<<<<<< HEAD
-=======
-regex = "1.10.2"
-strum = { version = "0.27", features = ["derive"] }
->>>>>>> c7c3d98a
 anyhow = "1.0.95"
 derive_setters = "0.1"
 lazy_static = "1.4.0"
@@ -32,6 +27,4 @@
 
 [dev-dependencies]
 insta = "1.34.0"
-once_cell = "1.19.0"
-pretty_assertions = "1.4.1"
-tempfile = "3.9.0"+pretty_assertions = "1.4.1"