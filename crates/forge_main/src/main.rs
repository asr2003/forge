use core::panic;
use std::io::Write;

use clap::Parser;
use colored::Colorize;
use forge_domain::ModelId;
use forge_server::{ChatRequest, ChatResponse, Result, API};
use tokio_stream::StreamExt;

#[derive(Parser)]
struct Cli {
    path: Option<String>,
}

#[tokio::main]
async fn main() -> Result<()> {
    let cli = Cli::parse();

    if let Some(path) = cli.path {
        let api = API::init().await?;

        let cwd = std::env::current_dir()?;
        let full_path = cwd.join(path);
        let mut content = tokio::fs::read_to_string(full_path).await?;

        println!("{}", content.trim());
        let mut current_conversation_id = None;
        loop {
            let model = ModelId::from_env(api.env());
            let chat = ChatRequest {
                content: content.clone(),
                model,
                conversation_id: current_conversation_id,
            };

            let mut stream = api.chat(chat).await?;
            while let Some(message) = stream.next().await {
                match message.unwrap() {
                    ChatResponse::Text(text) => {
                        print!("{}", text);
                    }
                    ChatResponse::ToolCallDetected(_) => {}
                    ChatResponse::ToolCallArgPart(arg) => {
                        print!("{}", arg);
                    }
                    ChatResponse::ToolCallStart(tool_call_full) => {
                        println!(
                            "\n{} {}",
                            "Running tool:".bright_green(),
                            tool_call_full.name.as_str()
                        );
                    }
                    ChatResponse::ToolCallEnd(tool_result) => {
                        println!("{}", tool_result.content);
                    }
                    ChatResponse::ConversationStarted(id) => {
                        current_conversation_id = Some(id);
                    }
                    ChatResponse::ModifyContext(_) => {}
                    ChatResponse::Complete => {}
                    ChatResponse::Error(err) => {
                        panic!("{:?}", err);
                    }
                }
<<<<<<< HEAD
                ChatResponse::QuestionRequest { question, .. } => {
                    println!("Question: {}", question);
                }
=======

                std::io::stdout().flush().unwrap();
            }

            println!();
            content = inquire::Text::new("")
                .with_help_message("type '/done' to end this conversation.")
                .prompt()
                .unwrap();
            if content.trim() == "/done" {
                break;
>>>>>>> 25de12b6
            }
        }

        Ok(())
    } else {
        Ok(API::init().await?.launch().await?)
    }
}<|MERGE_RESOLUTION|>--- conflicted
+++ resolved
@@ -61,12 +61,10 @@
                     ChatResponse::Error(err) => {
                         panic!("{:?}", err);
                     }
+                    ChatResponse::QuestionRequest { question, .. } => {
+                        println!("Question: {}", question);
+                    }
                 }
-<<<<<<< HEAD
-                ChatResponse::QuestionRequest { question, .. } => {
-                    println!("Question: {}", question);
-                }
-=======
 
                 std::io::stdout().flush().unwrap();
             }
@@ -78,7 +76,6 @@
                 .unwrap();
             if content.trim() == "/done" {
                 break;
->>>>>>> 25de12b6
             }
         }
 
