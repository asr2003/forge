use clap::Parser;
use std::fs;
use std::path::PathBuf;

/// Command line arguments for the application
#[derive(Parser)]
#[command(version = env!("CARGO_PKG_VERSION"))]
pub struct Cli {
    /// Optional file path to execute commands from
    #[arg(long, short = 'c')]
    pub command: Option<String>,
    /// Enable verbose output, showing additional tool information
    #[arg(long, default_value_t = false)]
    pub verbose: bool,
<<<<<<< HEAD
    /// Path to runtime configuration file for AI customization
    #[arg(long, short = 'c',value_parser = validate_path)]
=======
    /// Path to custom instructions
    #[arg(long, short = 'i')]
>>>>>>> 8d223a9b
    pub custom_instructions: Option<PathBuf>,
    /// Path to the system prompt file
    #[arg(
        long,
        short = 's',
        value_parser = validate_path
    )]
    pub system_prompt_path: Option<PathBuf>,
}

fn validate_path(path: &str) -> Result<PathBuf, String> {
    let path_buf = PathBuf::from(path);

    // check if the path exists
    if !path_buf.exists() {
        return Err(format!("Path does not exist: '{}'", path_buf.display()));
    }

    // Check if it's a file
    if !path_buf.is_file() {
        return Err(format!("Path is not a file: '{}'", path_buf.display()));
    }

    // Check if readable by attempting to read metadata
    if fs::metadata(&path_buf).is_err() {
        return Err(format!("Unable to read file from path '{}'", path_buf.display()));
    }
    Ok(path_buf)
}<|MERGE_RESOLUTION|>--- conflicted
+++ resolved
@@ -12,13 +12,8 @@
     /// Enable verbose output, showing additional tool information
     #[arg(long, default_value_t = false)]
     pub verbose: bool,
-<<<<<<< HEAD
-    /// Path to runtime configuration file for AI customization
-    #[arg(long, short = 'c',value_parser = validate_path)]
-=======
     /// Path to custom instructions
-    #[arg(long, short = 'i')]
->>>>>>> 8d223a9b
+    #[arg(long, short = 'i',value_parser = validate_path)]
     pub custom_instructions: Option<PathBuf>,
     /// Path to the system prompt file
     #[arg(
@@ -44,7 +39,10 @@
 
     // Check if readable by attempting to read metadata
     if fs::metadata(&path_buf).is_err() {
-        return Err(format!("Unable to read file from path '{}'", path_buf.display()));
+        return Err(format!(
+            "Unable to read file from path '{}'",
+            path_buf.display()
+        ));
     }
     Ok(path_buf)
 }