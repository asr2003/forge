use std::path::PathBuf;
use std::sync::Arc;

use anyhow::Result;
use base64::Engine;
use colored::Colorize;
<<<<<<< HEAD
use forge_api::{
    AgentMessage, Attachment, ChatRequest, ChatResponse, ConversationId, Model, Usage, Workflow,
    API,
};
=======
use forge_api::{AgentMessage, ChatRequest, ChatResponse, ConversationId, Model, Usage, API};
>>>>>>> c7c3d98a
use forge_display::TitleFormat;
use forge_tracker::EventKind;
use futures::TryFutureExt;
use lazy_static::lazy_static;
use tokio_stream::StreamExt;

use crate::cli::Cli;
use crate::console::CONSOLE;
use crate::info::Info;
use crate::input::{Console, PromptInput};
use crate::model::{Command, UserInput};
use crate::{banner, log};

lazy_static! {
    pub static ref TRACKER: forge_tracker::Tracker = forge_tracker::Tracker::default();
}

#[derive(Default)]
struct UIState {
    current_title: Option<String>,
    conversation_id: Option<ConversationId>,
    usage: Usage,
}

impl From<&UIState> for PromptInput {
    fn from(state: &UIState) -> Self {
        PromptInput::Update {
            title: state.current_title.clone(),
            usage: Some(state.usage.clone()),
        }
    }
}

pub struct UI<F> {
    state: UIState,
    api: Arc<F>,
    console: Console,
    cli: Cli,
    models: Option<Vec<Model>>,
    #[allow(dead_code)] // The guard is kept alive by being held in the struct
    _guard: tracing_appender::non_blocking::WorkerGuard,
}

impl<F: API> UI<F> {
    pub fn init(cli: Cli, api: Arc<F>) -> Result<Self> {
        // Parse CLI arguments first to get flags

        let env = api.environment();
        Ok(Self {
            state: Default::default(),
            api,
            console: Console::new(env.clone()),
            cli,
            models: None,
            _guard: log::init_tracing(env.clone())?,
        })
    }

    pub async fn run(&mut self) -> Result<()> {
        // Handle direct prompt if provided
        let prompt = self.cli.prompt.clone();
        if let Some(prompt) = prompt {
            // TODO: add --attach arg through which users can pass files
            self.chat(prompt, vec![]).await?;
            return Ok(());
        }

        // Display the banner in dimmed colors since we're in interactive mode
        banner::display()?;

        let mut attachments = vec![];

        // Get initial input from file or prompt
        let mut input = match &self.cli.command {
            Some(path) => self.console.upload(path).await?,
            None => self.console.prompt(None).await?,
        };

        loop {
            match input {
                Command::Dump => {
                    self.handle_dump().await?;
                    let prompt_input = Some((&self.state).into());
                    input = self.console.prompt(prompt_input).await?;
                    continue;
                }
                Command::New => {
                    banner::display()?;
                    self.state = Default::default();
                    input = self.console.prompt(None).await?;

                    continue;
                }
                Command::Info => {
                    let info =
                        Info::from(&self.api.environment()).extend(Info::from(&self.state.usage));

                    CONSOLE.writeln(info.to_string())?;

                    let prompt_input = Some((&self.state).into());
                    input = self.console.prompt(prompt_input).await?;
                    continue;
                }
                Command::Message(ref content) => {
                    let chat_result = self.chat(content.clone(), attachments).await;
                    attachments = vec![];
                    if let Err(err) = chat_result {
                        CONSOLE.writeln(
                            TitleFormat::failed(format!("{:?}", err))
                                .sub_title(self.state.usage.to_string())
                                .format(),
                        )?;
                    }
                    let prompt_input = Some((&self.state).into());
                    input = self.console.prompt(prompt_input).await?;
                }
                Command::Exit => {
                    break;
                }
                Command::Models => {
                    let models = if let Some(models) = self.models.as_ref() {
                        models
                    } else {
                        let models = self.api.models().await?;
                        self.models = Some(models);
                        self.models.as_ref().unwrap()
                    };
                    let info: Info = models.as_slice().into();
                    CONSOLE.writeln(info.to_string())?;

                    input = self.console.prompt(None).await?;
                }
                Command::Attach(paths) => {
                    if paths.is_empty() {
                        CONSOLE.writeln(
                            "Error: No file paths provided. Usage: /attach <file1> [file2 ...]",
                        )?;
                    } else {
                        // Validate files exist and are images
                        for path in &paths {
                            if !path.exists() {
                                CONSOLE.writeln(format!(
                                    "Error: File not found: {}",
                                    path.display()
                                ))?;
                            }
                        }
                        // TODO: somehow show the attachments from UI
                        let new_attachments = prepare_attachments(paths).await;
                        attachments.extend(new_attachments);
                    }
                    input = self.console.prompt(Some((&self.state).into())).await?;
                }
            }
        }

        Ok(())
    }

<<<<<<< HEAD
    async fn init_workflow(&self) -> anyhow::Result<Workflow> {
        match self.cli.workflow {
            Some(ref path) => self.api.load(path).await,
            None => Ok(include_str!("../../../templates/workflows/default.toml").parse()?),
        }
    }

    async fn chat(&mut self, content: String, files: Vec<Attachment>) -> Result<()> {
=======
    async fn chat(&mut self, content: String) -> Result<()> {
>>>>>>> c7c3d98a
        let conversation_id = match self.state.conversation_id {
            Some(ref id) => id.clone(),
            None => {
                let conversation_id = self
                    .api
                    .init(self.api.load(self.cli.workflow.as_deref()).await?)
                    .await?;
                self.state.conversation_id = Some(conversation_id.clone());

                conversation_id
            }
        };

        let chat = ChatRequest { content: content.clone(), conversation_id, files };

        tokio::spawn(TRACKER.dispatch(EventKind::Prompt(content)));
        match self.api.chat(chat).await {
            Ok(mut stream) => self.handle_chat_stream(&mut stream).await,
            Err(err) => Err(err),
        }
    }

    async fn handle_chat_stream(
        &mut self,
        stream: &mut (impl StreamExt<Item = Result<AgentMessage<ChatResponse>>> + Unpin),
    ) -> Result<()> {
        loop {
            tokio::select! {
                _ = tokio::signal::ctrl_c() => {
                    return Ok(());
                }
                maybe_message = stream.next() => {
                    match maybe_message {
                        Some(Ok(message)) => self.handle_chat_response(message)?,
                        Some(Err(err)) => {
                            return Err(err);
                        }
                        None => return Ok(()),
                    }
                }
            }
        }
    }

    async fn handle_dump(&mut self) -> Result<()> {
        if let Some(conversation_id) = self.state.conversation_id.clone() {
            let conversation = self.api.conversation(&conversation_id).await?;
            if let Some(conversation) = conversation {
                let timestamp = chrono::Local::now().format("%Y-%m-%d_%H-%M-%S");
                let path = self
                    .state
                    .current_title
                    .as_ref()
                    .map_or(format!("{timestamp}"), |title| {
                        format!("{timestamp}-{title}")
                    });

                let path = format!("{path}.json");

                let content = serde_json::to_string_pretty(&conversation)?;
                tokio::fs::write(path.as_str(), content).await?;

                CONSOLE.writeln(
                    TitleFormat::success("dump")
                        .sub_title(format!("path: {path}"))
                        .format(),
                )?;
            } else {
                CONSOLE.writeln(
                    TitleFormat::failed("dump")
                        .error("conversation not found")
                        .sub_title(format!("conversation_id: {conversation_id}"))
                        .format(),
                )?;
            }
        }
        Ok(())
    }

    fn handle_chat_response(&mut self, message: AgentMessage<ChatResponse>) -> Result<()> {
        match message.message {
            ChatResponse::Text(text) => {
                if message.agent.as_str() == "developer" {
                    CONSOLE.write(&text)?;
                }
            }
            ChatResponse::ToolCallStart(_) => {
                CONSOLE.newline()?;
                CONSOLE.newline()?;
            }
            ChatResponse::ToolCallEnd(tool_result) => {
                if !self.cli.verbose {
                    return Ok(());
                }

                let tool_name = tool_result.name.as_str();

                CONSOLE.writeln(format!("{}", tool_result.content.dimmed()))?;

                if tool_result.is_error {
                    CONSOLE.writeln(
                        TitleFormat::failed(tool_name)
                            .sub_title(self.state.usage.to_string())
                            .format(),
                    )?;
                } else {
                    CONSOLE.writeln(
                        TitleFormat::success(tool_name)
                            .sub_title(self.state.usage.to_string())
                            .format(),
                    )?;
                }
            }
            ChatResponse::Custom(event) => {
                if event.name == "title" {
                    self.state.current_title = Some(event.value);
                }
            }
            ChatResponse::Usage(u) => {
                self.state.usage = u;
            }
        }
        Ok(())
    }
}

const IMAGE_TYPES: &[&str] = &["jpg", "jpeg", "png", "gif", "webp"];

pub async fn prepare_attachments(paths: Vec<PathBuf>) -> Vec<Attachment> {
    futures::future::join_all(
        paths
            .into_iter()
            .filter(|v| v.extension().is_some())
            .filter(|v| IMAGE_TYPES.contains(&v.extension().unwrap().to_string_lossy().as_ref()))
            .map(|v| {
                let ext = v.extension().unwrap().to_string_lossy().to_string();
                tokio::fs::read(v).map_ok(|v| {
                    format!(
                        "data:image/{};base64,{}",
                        ext.strip_prefix('.').map(String::from).unwrap_or(ext),
                        base64::engine::general_purpose::STANDARD.encode(v)
                    )
                })
            }),
    )
    .await
    .into_iter()
    .filter_map(|v| v.ok())
    .map(|v| Attachment { data: v })
    .collect::<Vec<_>>()
}<|MERGE_RESOLUTION|>--- conflicted
+++ resolved
@@ -4,14 +4,8 @@
 use anyhow::Result;
 use base64::Engine;
 use colored::Colorize;
-<<<<<<< HEAD
-use forge_api::{
-    AgentMessage, Attachment, ChatRequest, ChatResponse, ConversationId, Model, Usage, Workflow,
-    API,
-};
-=======
-use forge_api::{AgentMessage, ChatRequest, ChatResponse, ConversationId, Model, Usage, API};
->>>>>>> c7c3d98a
+use forge_api::{AgentMessage, Attachment, ChatRequest, ChatResponse, ConversationId, Model, Usage, 
+    API};
 use forge_display::TitleFormat;
 use forge_tracker::EventKind;
 use futures::TryFutureExt;
@@ -171,18 +165,7 @@
         Ok(())
     }
 
-<<<<<<< HEAD
-    async fn init_workflow(&self) -> anyhow::Result<Workflow> {
-        match self.cli.workflow {
-            Some(ref path) => self.api.load(path).await,
-            None => Ok(include_str!("../../../templates/workflows/default.toml").parse()?),
-        }
-    }
-
     async fn chat(&mut self, content: String, files: Vec<Attachment>) -> Result<()> {
-=======
-    async fn chat(&mut self, content: String) -> Result<()> {
->>>>>>> c7c3d98a
         let conversation_id = match self.state.conversation_id {
             Some(ref id) => id.clone(),
             None => {
